--- conflicted
+++ resolved
@@ -921,13 +921,9 @@
 
 st.markdown("# ")
 st.markdown("# ")
-<<<<<<< HEAD
-st.markdown("#### WCS resources/apps by others:")
-=======
-st.markdown("#### WCS resources/apps by others:") #danke Clara
+st.markdown("#### WCS resources/apps by others:") # Thank you, Clara!
 st.link_button('Routine Database 😯',
                url='https://wcs-routine-database.streamlit.app/')
->>>>>>> e879ddcb
 # st.link_button('Follow me so I can add you to the database!',
 #                'https://open.spotify.com/user/225x7krl3utkpzg34gw3lhycy')
 st.link_button('📍 Find a WCS class near you!',
